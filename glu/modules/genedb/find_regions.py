# -*- coding: utf-8 -*-

__gluindex__  = True
__abstract__  = 'Resolve genomic metadata given feature names for SNPs, genes, and bounded regions'
__copyright__ = 'Copyright (c) 2007-2009, BioInformed LLC and the U.S. Department of Health & Human Services. Funded by NCI under Contract N01-CO-12400.'
__license__   = 'See GLU license for terms by running: glu license'
__revision__  = '$Id$'


import sys

from   glu.lib.fileutils      import table_reader,table_writer,tryint

<<<<<<< HEAD
from   glu.modules.genedb         import open_genedb
from   glu.modules.genedb.queries import query_genes_by_name, query_snps_by_name, query_cytoband_by_name, \
                                         query_contig_by_name, query_cytobands_by_location
=======
from   glu.lib.genedb         import open_genedb
from   glu.lib.genedb.queries import query_genes_by_name, query_snps_by_name, query_cytoband_by_name, \
                                     query_contig_by_name
>>>>>>> 5c59f31f


HEADER = ['FEATURE_NAME','CHROMOSOME','CYTOBAND','STRAND','FEATURE_START','FEATURE_END','BASES_UP',
          'BASES_DOWN','SNPS_UP','SNPS_DOWN','FEATURE_TYPE']


def option_parser():
  from glu.lib.glu_argparse import GLUArgumentParser

  parser = GLUArgumentParser(description=__abstract__)

  parser.add_argument('table', nargs='+', help='Tabular or delimited input file')

  parser.add_argument('-g', '--genedb',   metavar='NAME',
                      help='Genedb genome annotation database name or file')
  parser.add_argument('-u', '--upbases',   default=20000, type=int,  metavar='N',
                    help='upstream margin in bases (default=20000)')
  parser.add_argument('-d', '--downbases', default=10000, type=int,  metavar='N',
                    help='downstream margin in bases (default=10000)')
  parser.add_argument('-U', '--upsnps',    type=int,  metavar='N',
                    help='maximum number of upstream SNPs (default=0 for no limit)')
  parser.add_argument('-D', '--downsnps',  type=int,  metavar='N',
                    help='maximum number of downstream SNPs (default=0 for no limit)')
  parser.add_argument('-F', '--outformat', default='GLU',              metavar='NAME',
                    help='Output format (GLU or BED)')
  parser.add_argument('-o', '--output',   default='-',                    metavar='FILE',
                    help="output file name, '-' for standard out")
  return parser


def coalesce(*items):
  for i in items:
    if i not in ('',None):
      return i
  return None


def is_int(i):
  return isinstance(i, (int,long))


def resolve_feature(con,feature,options):
  name        = feature[0]
  chrom       = feature[1] or None
  strand      = feature[2] or '+'
  start       = coalesce(tryint(feature[3]))
  end         = coalesce(tryint(feature[4]))
  upbases     = coalesce(tryint(feature[5]), options.upbases)
  downbases   = coalesce(tryint(feature[6]), options.downbases)
  upsnps      = coalesce(tryint(feature[7]), options.upsnps)
  downsnps    = coalesce(tryint(feature[8]), options.downsnps)

  found = False

  if (start is not None and end is None) or (is_int(start) and is_int(end) and start+1==end):
    feature = 'SNP'
    found = True

  if not found and chrom and start and end:
    found = True
    geneinfo = query_genes_by_name(con,name)
    if any( (chrom,start,end) == (gi[2],gi[3],gi[4]) for gi in geneinfo):
      feature = 'GENE'
    else:
      feature = 'REGION'

  if not found:
    geneinfo = query_genes_by_name(con,name)
    if len(geneinfo) == 1:
      name,chrom,start,end,strand = geneinfo[0][1:6]
      feature = geneinfo[0][6]
      found = True
    elif len(geneinfo) > 1:
      feature = 'AMBIGUOUS GENE'
      found = True

  if not found:
    cytoinfo = query_cytoband_by_name(con,name)
    if cytoinfo:
      chrom,start,end,color = cytoinfo
      strand = '+'
      feature = 'CYTOBAND'
      found = True

  if not found:
    contiginfo = query_contig_by_name(con,name)
    if contiginfo:
      chrom,start,end = contiginfo
      strand = '+'
      feature = 'CONTIG'
      found = True

  if not found:
    snpinfo = query_snps_by_name(con,name)
    if len(snpinfo)==1:
      name,chrom,start,end,strand,refAllele,alleles,vclass,func,weight = snpinfo[0]
      feature = 'SNP'
      found = True

    elif len(snpinfo) > 1:
      feature = 'AMBIGUOUS'
      found = True

  if not found:
    feature = 'UNKNOWN'

  bands = ','.join(b[0] for b in query_cytobands_by_location(con,chrom,start,end))

  return name,chrom,bands,strand,start,end,upbases,downbases,upsnps,downsnps,feature


def resolve_features(con,features,options):
  for feature in features:
    feature += [None]*(10-len(feature))
    yield resolve_feature(con,feature,options)


def bed_format(results):
  for row in results:
    feature   = row[0]
    chrom     = row[1]
    start     = row[4]
    end       = row[5]
    strand    = row[2] or '+'
    upbases   = row[6] or 0
    downbases = row[7] or 0

    if start is None or end is None:
      continue

    if strand=='+':
      start -= upbases
      end   += downbases
    elif strand=='-':
      start -= downbases
      end   += upbases

    yield chrom,start,end,feature


def main():
  parser  = option_parser()
  options = parser.parse_args()

  options.outformat = options.outformat.lower()

  if options.outformat not in ('glu','bed'):
    raise ValueError('Unknown output format selected: %s' % options.outformat)

  con = open_genedb(options.genedb)
  out = table_writer(options.output,hyphen=sys.stdout)

  if options.outformat=='glu':
    out.writerow(HEADER)

  for filename in options.table:
    features = table_reader(filename,want_header=True,hyphen=sys.stdin)
    results  = resolve_features(con,features,options)

    if options.outformat=='bed':
      results = bed_format(results)

    out.writerows(results)


if __name__=='__main__':
  main()<|MERGE_RESOLUTION|>--- conflicted
+++ resolved
@@ -11,15 +11,9 @@
 
 from   glu.lib.fileutils      import table_reader,table_writer,tryint
 
-<<<<<<< HEAD
-from   glu.modules.genedb         import open_genedb
-from   glu.modules.genedb.queries import query_genes_by_name, query_snps_by_name, query_cytoband_by_name, \
-                                         query_contig_by_name, query_cytobands_by_location
-=======
 from   glu.lib.genedb         import open_genedb
 from   glu.lib.genedb.queries import query_genes_by_name, query_snps_by_name, query_cytoband_by_name, \
-                                     query_contig_by_name
->>>>>>> 5c59f31f
+                                     query_contig_by_name, query_cytobands_by_location
 
 
 HEADER = ['FEATURE_NAME','CHROMOSOME','CYTOBAND','STRAND','FEATURE_START','FEATURE_END','BASES_UP',
